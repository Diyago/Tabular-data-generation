import numpy as np


<<<<<<< HEAD
class ConditionalGenerator(object):
    """A class that generates conditional data based on the given input data and output information.

    Args:
        data (numpy.ndarray): The input data.
        output_info (list): A list of tuples containing information about the output data.
        log_frequency (bool): A boolean value indicating whether to use logarithmic frequency.

    Attributes:
        model (list): A list of models.
        interval (numpy.ndarray): An array of intervals.
        n_col (int): The number of columns.
        n_opt (int): The number of options.
        p (numpy.ndarray): An array of probabilities.
    """
=======
class ConditionalGenerator:
>>>>>>> 400d26ff
    def __init__(self, data, output_info, log_frequency):
        self.model = []

        start = 0
        skip = False
        max_interval = 0
        counter = 0
        for item in output_info:
            if item[1] == 'tanh':
                start += item[0]
                skip = True
                continue

            elif item[1] == 'softmax':
                if skip:
                    skip = False
                    start += item[0]
                    continue

                end = start + item[0]
                max_interval = max(max_interval, end - start)
                counter += 1
                self.model.append(np.argmax(data[:, start:end], axis=-1))
                start = end

            else:
                raise AssertionError

        if start != data.shape[1]:
            raise AssertionError

        self.interval = []
        self.n_col = 0
        self.n_opt = 0
        skip = False
        start = 0
        self.p = np.zeros((counter, max_interval))
        for item in output_info:
            if item[1] == 'tanh':
                skip = True
                start += item[0]
                continue
            elif item[1] == 'softmax':
                if skip:
                    start += item[0]
                    skip = False
                    continue
                end = start + item[0]
                tmp = np.sum(data[:, start:end], axis=0)
                if log_frequency:
                    tmp = np.log(tmp + 1)
                tmp = tmp / np.sum(tmp)
                self.p[self.n_col, :item[0]] = tmp
                self.interval.append((self.n_opt, item[0]))
                self.n_opt += item[0]
                self.n_col += 1
                start = end
            else:
                raise AssertionError

        self.interval = np.asarray(self.interval)

    def random_choice_prob_index(self, idx):
        """Randomly selects an index based on the given probabilities.
        Args:
            idx (numpy.ndarray): An array of indices.
        Returns:
            numpy.ndarray: An array of randomly selected indices.
        """
        a = self.p[idx]
        r = np.expand_dims(np.random.rand(a.shape[0]), axis=1)
        return (a.cumsum(axis=1) > r).argmax(axis=1)

    def sample(self, batch):
        """Samples data based on the given batch size.
        Args:
            batch (int): The batch size.
        Returns:
            tuple: A tuple containing the generated data, mask, index, and option.
        """
        if self.n_col == 0:
            return None

        batch = batch
        idx = np.random.choice(np.arange(self.n_col), batch)

        vec1 = np.zeros((batch, self.n_opt), dtype='float32')
        mask1 = np.zeros((batch, self.n_col), dtype='float32')
        mask1[np.arange(batch), idx] = 1
        opt1prime = self.random_choice_prob_index(idx)
        opt1 = self.interval[idx, 0] + opt1prime
        vec1[np.arange(batch), opt1] = 1

        return vec1, mask1, idx, opt1prime

    def sample_zero(self, batch):
        """Samples zero data based on the given batch size.
        Args:
            batch (int): The batch size.
        Returns:
            numpy.ndarray: An array of generated zero data.
        """
        if self.n_col == 0:
            return None

        vec = np.zeros((batch, self.n_opt), dtype='float32')
        idx = np.random.choice(np.arange(self.n_col), batch)
        for i in range(batch):
            col = idx[i]
            pick = int(np.random.choice(self.model[col]))
            vec[i, pick + self.interval[col, 0]] = 1

        return vec<|MERGE_RESOLUTION|>--- conflicted
+++ resolved
@@ -1,7 +1,6 @@
 import numpy as np
 
 
-<<<<<<< HEAD
 class ConditionalGenerator(object):
     """A class that generates conditional data based on the given input data and output information.
 
@@ -17,9 +16,6 @@
         n_opt (int): The number of options.
         p (numpy.ndarray): An array of probabilities.
     """
-=======
-class ConditionalGenerator:
->>>>>>> 400d26ff
     def __init__(self, data, output_info, log_frequency):
         self.model = []
 
