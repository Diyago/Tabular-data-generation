# -*- coding: utf-8 -*-

import logging
import warnings
from typing import Tuple

import numpy as np
import pandas as pd
import torch
from be_great import GReaT

from _ForestDiffusion import ForestDiffusionModel
from _ctgan.synthesizer import _CTGANSynthesizer as CTGAN
from tabgan.abc_sampler import Sampler, SampleData
from tabgan.adversarial_model import AdversarialModel
from tabgan.utils import setup_logging, _drop_col_if_exist, \
    get_columns_if_exists, _sampler, get_year_mnth_dt_from_date, collect_dates

__author__ = "Insaf Ashrapov"
__copyright__ = "Insaf Ashrapov"
__license__ = "Apache 2.0"

__all__ = ["OriginalGenerator", "GANGenerator", "ForestDiffusionGenerator", "LLMGenerator"]


class OriginalGenerator(SampleData):
    def __init__(self, *args, **kwargs):
        self.args = args
        self.kwargs = kwargs

    def get_object_generator(self) -> Sampler:
        return SamplerOriginal(*self.args, **self.kwargs)


class GANGenerator(SampleData):
    def __init__(self, *args, **kwargs):
        self.args = args
        self.kwargs = kwargs

    def get_object_generator(self) -> Sampler:
        return SamplerGAN(*self.args, **self.kwargs)


class ForestDiffusionGenerator(SampleData):
    def __init__(self, *args, **kwargs):
        self.args = args
        self.kwargs = kwargs

    def get_object_generator(self) -> Sampler:
        return SamplerDiffusion(*self.args, **self.kwargs)


class LLMGenerator(SampleData):
    def __init__(self, *args, **kwargs):
        self.args = args
        self.kwargs = kwargs

    def get_object_generator(self) -> Sampler:
        return SamplerLLM(*self.args, **self.kwargs)


class SamplerOriginal(Sampler):
    def __init__(
            self,
            gen_x_times: float = 1.1,
            cat_cols: list = None,
            bot_filter_quantile: float = 0.001,
            top_filter_quantile: float = 0.999,
            is_post_process: bool = True,
            adversarial_model_params: dict = {
                "metrics": "AUC",
                "max_depth": 2,
                "max_bin": 100,
                "n_estimators": 150,
                "learning_rate": 0.02,
                "random_state": 42,
            },
            pregeneration_frac: float = 2,
            only_generated_data: bool = False,
            gen_params: dict = {"batch_size": 45, 'patience': 25, "epochs": 50, "llm": "distilgpt2"},
    ):
        """

        @param gen_x_times: float = 1.1 - how much data to generate, output might be less because of postprocessing and
        adversarial filtering
        @param cat_cols: list = None - categorical columns
        @param bot_filter_quantile: float = 0.001 - bottom quantile for postprocess filtering
        @param top_filter_quantile: float = 0.999 - top quantile for postprocess filtering
        @param is_post_process: bool = True - perform or not post-filtering, if false bot_filter_quantile
         and top_filter_quantile ignored
        @param adversarial_model_params: dict params for adversarial filtering model, default values for binary task
        @param pregeneration_frac: float = 2 - for generation step gen_x_times * pregeneration_frac amount of data
        will be generated. However, in postprocessing (1 + gen_x_times) % of original data will be returned
        @param only_generated_data: bool = False If True after generation get only newly generated, without
        concatenating input train dataframe.
        @param gen_params: dict params for GAN training. Only works for SamplerGAN, ForestDiffusionGenerator,
        LLMGenerator.
        """
        self.gen_x_times = gen_x_times
        self.cat_cols = cat_cols
        self.is_post_process = is_post_process
        self.bot_filter_quantile = bot_filter_quantile
        self.top_filter_quantile = top_filter_quantile
        self.adversarial_model_params = adversarial_model_params
        self.pregeneration_frac = pregeneration_frac
        self.only_generated_data = only_generated_data
        self.gen_params = gen_params
        self.TEMP_TARGET = "TEMP_TARGET"

    @staticmethod
    def preprocess_data_df(df) -> pd.DataFrame:
        logging.info("Input shape: {}".format(df.shape))
        if isinstance(df, pd.DataFrame) is False:
            raise ValueError(
                "Input dataframe aren't pandas dataframes: df is {}".format(type(df))
            )
        return df

    def preprocess_data(
            self, train, target, test_df
    ) -> Tuple[pd.DataFrame, pd.DataFrame]:
        train = self.preprocess_data_df(train)
        target = self.preprocess_data_df(target)
        test_df = self.preprocess_data_df(test_df)
        self.TEMP_TARGET = target.columns[0]
        if self.TEMP_TARGET in train.columns:
            raise ValueError(
                "Input train dataframe already have {} column, consider removing it".format(
                    self.TEMP_TARGET
                )
            )
        if "test_similarity" in train.columns:
            raise ValueError(
                "Input train dataframe already have test_similarity, consider removing it"
            )

        return train, target, test_df

    def generate_data(
            self, train_df, target, test_df, only_generated_data
    ) -> Tuple[pd.DataFrame, pd.DataFrame]:
        if only_generated_data:
            Warning(
                "For SamplerOriginal setting only_generated_data doesn't change anything, "
                "because generated data sampled from the train!"
            )
        self._validate_data(train_df, target, test_df)
        train_df[self.TEMP_TARGET] = target
        generated_df = train_df.sample(
            frac=(1 + self.pregeneration_frac), replace=True, random_state=42
        )
        generated_df = generated_df.reset_index(drop=True)

        logging.info(
            "Generated shape: {} and {}".format(
                generated_df.drop(self.TEMP_TARGET, axis=1).shape,
                generated_df[self.TEMP_TARGET].shape,
            )
        )
        return (
            generated_df.drop(self.TEMP_TARGET, axis=1),
            generated_df[self.TEMP_TARGET],
        )

    def postprocess_data(self, train_df, target, test_df):
        if not self.is_post_process or test_df is None:
            logging.info("Skipping postprocessing")
            return train_df, target

        self._validate_data(train_df, target, test_df)
        train_df[self.TEMP_TARGET] = target

<<<<<<< HEAD
        for num_col in test_df.columns:
            if self.cat_cols is None or num_col not in self.cat_cols:
                min_val = test_df[num_col].quantile(self.bot_filter_quantile)
                max_val = test_df[num_col].quantile(self.top_filter_quantile)
                filtered_df = train_df.loc[
                    ((train_df[num_col] >= min_val) & (train_df[num_col] <= max_val)) | (train_df[num_col].isna())
                    ]
                if filtered_df.shape[0] < 10:
                    raise ValueError(
                        "After post-processing generated data's shape less than 10. For columns {} test "
                        "might be highly skewed. Filter conditions are min_val = {} and max_val = {}.".format(
                            num_col, min_val, max_val
                        )
                    )
                train_df = filtered_df

        if self.cat_cols is not None:
            for cat_col in self.cat_cols:
                filtered_df = train_df[
                    train_df[cat_col].isin(test_df[cat_col].unique())
                ]
                if filtered_df.shape[0] < 10:
                    raise ValueError(
                        "After post-processing generated data's shape less than 10. For columns {} test "
                        "might be highly skewed.".format(num_col)
                    )
                train_df = filtered_df
=======
        # Filter numerical columns
        for col in test_df.columns:
            if self.cat_cols is None or col not in self.cat_cols:
                min_val = test_df[col].quantile(self.bot_filter_quantile)
                max_val = test_df[col].quantile(self.top_filter_quantile)
                train_df = train_df[(train_df[col] >= min_val) & (train_df[col] <= max_val)]

                if train_df.shape[0] < 10:
                    raise ValueError(f"Too few samples (<10) after filtering column {col}. "
                                     f"Test data may be skewed. Filter range: [{min_val}, {max_val}]")

        # Filter categorical columns
        if self.cat_cols:
            for col in self.cat_cols:
                train_df = train_df[train_df[col].isin(test_df[col].unique())]
                if train_df.shape[0] < 10:
                    raise ValueError(f"Too few samples (<10) after filtering categorical column {col}")

>>>>>>> 97dbd391
        logging.info(
            f"Generated shapes after postprocessing: {train_df.drop(self.TEMP_TARGET, axis=1).shape} plus target")

        result_df = train_df.reset_index(drop=True)
        return (
            result_df.drop(self.TEMP_TARGET, axis=1),
            result_df[self.TEMP_TARGET]
        )

    def adversarial_filtering(self, train_df, target, test_df):
        if test_df is None:
            logging.info("Skipping adversarial filtering, because test_df is None.")
            return train_df, target
        ad_model = AdversarialModel(
            cat_cols=self.cat_cols, model_params=self.adversarial_model_params
        )
        self._validate_data(train_df, target, test_df)
        train_df[self.TEMP_TARGET] = target
        ad_model.adversarial_test(test_df, train_df.drop(self.TEMP_TARGET, axis=1))

        train_df["test_similarity"] = ad_model.trained_model.predict(
            train_df.drop(self.TEMP_TARGET, axis=1)
        )
        train_df.sort_values("test_similarity", ascending=False, inplace=True)
        train_df = train_df.head(self.get_generated_shape(train_df) * train_df.shape[0])
        del ad_model

        return (
            train_df.drop(["test_similarity", self.TEMP_TARGET], axis=1).reset_index(
                drop=True
            ),
            train_df[self.TEMP_TARGET].reset_index(drop=True),
        )

    @staticmethod
    def _validate_data(train_df, target, test_df):
        if test_df is not None:
            if train_df.shape[0] < 10 or test_df.shape[0] < 10:
                raise ValueError(
                    "Shape of train is {} and test is {}. Both should at least 10! "
                    "Consider disabling adversarial filtering".format(
                        train_df.shape[0], test_df.shape[0]
                    )
                )
        if target is not None:
            if train_df.shape[0] != target.shape[0]:
                raise ValueError(
                    "Something gone wrong: shape of train_df = {} is not equal to target = {} shape".format(
                        train_df.shape[0], target.shape[0]
                    )
                )

    def handle_generated_data(self, train_df, generated_df, only_generated_data):
        """
        Integrates synthetic data with the original dataset by preserving data types
        and structural alignment.

        This method transforms generated data to match the original dataset's structure
        and types. It can either combine synthetic with original data or return only
        the synthetic data.

        Args:
            train_df: The original dataset that defines the expected structure
            generated_df: The synthetic data to be processed
            only_generated_data: Boolean flag to return only synthetic data

        Returns:
            A tuple containing:
            - Feature matrix (with or without original data)
            - Corresponding target vector
        """
        generated_df = pd.DataFrame(generated_df)
        generated_df.columns = train_df.columns

        # Preserve original data types
        for column_index in range(len(generated_df.columns)):
            target_column = generated_df.columns[column_index]
            generated_df[target_column] = generated_df[target_column].astype(
                train_df.dtypes.values[column_index]
            )

        if not only_generated_data:
            train_df = pd.concat([train_df, generated_df]).reset_index(drop=True)
            logging.info(
                "Generated shapes: {} plus target".format(
                    _drop_col_if_exist(train_df, self.TEMP_TARGET).shape
                )
            )
            return (
                _drop_col_if_exist(train_df, self.TEMP_TARGET),
                get_columns_if_exists(train_df, self.TEMP_TARGET),
            )
        else:
            logging.info(
                "Generated shapes: {} plus target".format(
                    _drop_col_if_exist(generated_df, self.TEMP_TARGET).shape
                )
            )
            return (
                _drop_col_if_exist(generated_df, self.TEMP_TARGET),
                get_columns_if_exists(generated_df, self.TEMP_TARGET),
            )


class SamplerGAN(SamplerOriginal):
    def check_params(self):
        if self.gen_params["batch_size"] % 10 != 0:
            logging.warning(
                "Batch size should be divisible to 10, but provided {}. Fixing it".format(
                    self.gen_params["batch_size"]))
            self.gen_params["batch_size"] += 10 - (self.gen_params["batch_size"] % 10)

        if "patience" not in self.gen_params:
            logging.warning("patience param is not set for GAN params, so setting it to default ""25""")
            self.gen_params["patience"] = 25

        if "epochs" not in self.gen_params:
            logging.warning("patience param is not set for GAN params, so setting it to default ""50""")
            self.gen_params["epochs"] = 50

    def generate_data(
            self, train_df, target, test_df, only_generated_data: bool
    ) -> Tuple[pd.DataFrame, pd.DataFrame]:
        self.check_params()
        self._validate_data(train_df, target, test_df)
        if target is not None:
            train_df[self.TEMP_TARGET] = target
        ctgan = CTGAN(batch_size=self.gen_params["batch_size"], patience=self.gen_params["patience"])
        logging.info("training GAN")
        if self.cat_cols is None:
            ctgan.fit(train_df, [], epochs=self.gen_params["epochs"])
        else:
            ctgan.fit(train_df, self.cat_cols, epochs=self.gen_params["epochs"])
        logging.info("Finished training GAN")
        generated_df = ctgan.sample(
            self.pregeneration_frac * self.get_generated_shape(train_df)
        )
        return self.handle_generated_data(train_df, generated_df, only_generated_data)


class SamplerDiffusion(SamplerOriginal):
    def generate_data(
            self, train_df, target, test_df, only_generated_data: bool
    ) -> Tuple[pd.DataFrame, pd.DataFrame]:
        self._validate_data(train_df, target, test_df)
        if target is not None:
            train_df[self.TEMP_TARGET] = target
        logging.info("Fitting ForestDiffusion model")
        if self.cat_cols is None:
            forest_model = ForestDiffusionModel(train_df.to_numpy(), label_y=None, n_t=50,
                                                duplicate_K=100,
                                                diffusion_type='flow', n_jobs=-1)
        else:
            forest_model = ForestDiffusionModel(train_df.to_numpy(), label_y=None, n_t=50,
                                                duplicate_K=100,
                                                # todo fix bug with cat cols
                                                # cat_indexes=self.get_column_indexes(train_df, self.cat_cols),
                                                diffusion_type='flow', n_jobs=-1)
        logging.info("Finished training ForestDiffusionModel")
        generated_df = forest_model.generate(batch_size=int(self.gen_x_times * train_df.to_numpy().shape[0]))

        return self.handle_generated_data(train_df, generated_df, only_generated_data)

    @staticmethod
    def get_column_indexes(df, column_names):
        return [df.columns.get_loc(col) for col in column_names]


class SamplerLLM(SamplerOriginal):
    def check_params(self):
        if "llm" not in self.gen_params:
            logging.warning("llm param is not set for LLM params, so setting it to default ""distilgpt2""")
            self.gen_params["llm"] = "distilgpt2"
        if "max_length" not in self.gen_params:
            logging.warning("max_length param is not set for LLM params, so setting it to default ""500""")
            self.gen_params["max_length"] = "500"

        if self.gen_params["epochs"] < 3:
            logging.warning(
                "Current set epoch = {} for llm training is too low, setting to 3!""".format(
                    self.gen_params["epochs"]))
            self.gen_params["epochs"] = 3

    def generate_data(
            self, train_df, target, test_df, only_generated_data: bool
    ) -> Tuple[pd.DataFrame, pd.DataFrame]:
        self._validate_data(train_df, target, test_df)
        self.check_params()
        if target is not None:
            train_df[self.TEMP_TARGET] = target
        logging.info("Fitting LLM model")
        is_fp16 = torch.cuda.is_available()
        model = GReaT(llm=self.gen_params["llm"], batch_size=self.gen_params["batch_size"],
                      epochs=self.gen_params["epochs"], fp16=is_fp16)
        model.fit(train_df)

        logging.info("Finished training ForestDiffusionModel")
        device = "cuda" if torch.cuda.is_available() else "cpu"

        generated_df = model.sample(int(self.gen_x_times * train_df.shape[0]), device=device,
                                    max_length=self.gen_params["max_length"])
        return self.handle_generated_data(train_df, generated_df, only_generated_data)


if __name__ == "__main__":
    setup_logging(logging.DEBUG)
    train_size = 75
    train = pd.DataFrame(np.random.randint(-10, 150, size=(train_size, 4)), columns=list("ABCD"))
    target = pd.DataFrame(np.random.randint(0, 2, size=(train_size, 1)), columns=list("Y"))
    test = pd.DataFrame(np.random.randint(0, 100, size=(train_size, 4)), columns=list("ABCD"))
    logging.info(train)

    generators = [
        OriginalGenerator(gen_x_times=15),
        # GANGenerator(gen_x_times=10, only_generated_data=False,
        #              gen_params={"batch_size": 500, "patience": 25, "epochs": 500}),
        # LLMGenerator(gen_params={"batch_size": 32, "epochs": 4, "llm": "distilgpt2", "max_length": 500}),
        # OriginalGenerator(gen_x_times=15),
        # GANGenerator(cat_cols=["A"], gen_x_times=20, only_generated_data=True),
        ForestDiffusionGenerator(cat_cols=["A"], gen_x_times=1, only_generated_data=True),
        ForestDiffusionGenerator(gen_x_times=10, only_generated_data=False,

                                  gen_params={"batch_size": 500, "patience": 25, "epochs": 500})
    ]

    for gen in generators:
        _sampler(gen, train, target if 'LLMGenerator' not in str(type(gen)) else None, test)

    min_date, max_date = pd.to_datetime('2019-01-01'), pd.to_datetime('2021-12-31')
    train['Date'] = min_date + pd.to_timedelta(np.random.randint((max_date - min_date).days + 1, size=train_size),
                                               unit='d')
    train = get_year_mnth_dt_from_date(train, 'Date')

    new_train, new_target = GANGenerator(
        gen_x_times=1.1, cat_cols=['year'], bot_filter_quantile=0.001, top_filter_quantile=0.999,
        is_post_process=True, pregeneration_frac=2, only_generated_data=False
    ).generate_data_pipe(train.drop('Date', axis=1), None, train.drop('Date', axis=1))
    new_train = collect_dates(new_train)<|MERGE_RESOLUTION|>--- conflicted
+++ resolved
@@ -15,6 +15,8 @@
 from tabgan.adversarial_model import AdversarialModel
 from tabgan.utils import setup_logging, _drop_col_if_exist, \
     get_columns_if_exists, _sampler, get_year_mnth_dt_from_date, collect_dates
+
+warnings.filterwarnings("ignore")
 
 __author__ = "Insaf Ashrapov"
 __copyright__ = "Insaf Ashrapov"
@@ -86,7 +88,7 @@
         @param cat_cols: list = None - categorical columns
         @param bot_filter_quantile: float = 0.001 - bottom quantile for postprocess filtering
         @param top_filter_quantile: float = 0.999 - top quantile for postprocess filtering
-        @param is_post_process: bool = True - perform or not post-filtering, if false bot_filter_quantile
+        @param is_post_process: bool = True - perform or not postfiltering, if false bot_filter_quantile
          and top_filter_quantile ignored
         @param adversarial_model_params: dict params for adversarial filtering model, default values for binary task
         @param pregeneration_frac: float = 2 - for generation step gen_x_times * pregeneration_frac amount of data
@@ -170,35 +172,6 @@
         self._validate_data(train_df, target, test_df)
         train_df[self.TEMP_TARGET] = target
 
-<<<<<<< HEAD
-        for num_col in test_df.columns:
-            if self.cat_cols is None or num_col not in self.cat_cols:
-                min_val = test_df[num_col].quantile(self.bot_filter_quantile)
-                max_val = test_df[num_col].quantile(self.top_filter_quantile)
-                filtered_df = train_df.loc[
-                    ((train_df[num_col] >= min_val) & (train_df[num_col] <= max_val)) | (train_df[num_col].isna())
-                    ]
-                if filtered_df.shape[0] < 10:
-                    raise ValueError(
-                        "After post-processing generated data's shape less than 10. For columns {} test "
-                        "might be highly skewed. Filter conditions are min_val = {} and max_val = {}.".format(
-                            num_col, min_val, max_val
-                        )
-                    )
-                train_df = filtered_df
-
-        if self.cat_cols is not None:
-            for cat_col in self.cat_cols:
-                filtered_df = train_df[
-                    train_df[cat_col].isin(test_df[cat_col].unique())
-                ]
-                if filtered_df.shape[0] < 10:
-                    raise ValueError(
-                        "After post-processing generated data's shape less than 10. For columns {} test "
-                        "might be highly skewed.".format(num_col)
-                    )
-                train_df = filtered_df
-=======
         # Filter numerical columns
         for col in test_df.columns:
             if self.cat_cols is None or col not in self.cat_cols:
@@ -217,7 +190,6 @@
                 if train_df.shape[0] < 10:
                     raise ValueError(f"Too few samples (<10) after filtering categorical column {col}")
 
->>>>>>> 97dbd391
         logging.info(
             f"Generated shapes after postprocessing: {train_df.drop(self.TEMP_TARGET, axis=1).shape} plus target")
 
@@ -432,15 +404,14 @@
 
     generators = [
         OriginalGenerator(gen_x_times=15),
-        # GANGenerator(gen_x_times=10, only_generated_data=False,
-        #              gen_params={"batch_size": 500, "patience": 25, "epochs": 500}),
-        # LLMGenerator(gen_params={"batch_size": 32, "epochs": 4, "llm": "distilgpt2", "max_length": 500}),
-        # OriginalGenerator(gen_x_times=15),
-        # GANGenerator(cat_cols=["A"], gen_x_times=20, only_generated_data=True),
+        GANGenerator(gen_x_times=10, only_generated_data=False,
+                     gen_params={"batch_size": 500, "patience": 25, "epochs": 500}),
+        LLMGenerator(gen_params={"batch_size": 32, "epochs": 4, "llm": "distilgpt2", "max_length": 500}),
+        OriginalGenerator(gen_x_times=15),
+        GANGenerator(cat_cols=["A"], gen_x_times=20, only_generated_data=True),
         ForestDiffusionGenerator(cat_cols=["A"], gen_x_times=1, only_generated_data=True),
         ForestDiffusionGenerator(gen_x_times=10, only_generated_data=False,
-
-                                  gen_params={"batch_size": 500, "patience": 25, "epochs": 500})
+                                 gen_params={"batch_size": 500, "patience": 25, "epochs": 500})
     ]
 
     for gen in generators:
